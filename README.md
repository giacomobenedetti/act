![act-logo](https://github.com/nektos/act/wiki/img/logo-150.png)

# Overview [![push](https://github.com/nektos/act/workflows/push/badge.svg?branch=master&event=push)](https://github.com/nektos/act/actions) [![Join the chat at https://gitter.im/nektos/act](https://badges.gitter.im/nektos/act.svg)](https://gitter.im/nektos/act?utm_source=badge&utm_medium=badge&utm_campaign=pr-badge&utm_content=badge) [![Go Report Card](https://goreportcard.com/badge/github.com/nektos/act)](https://goreportcard.com/report/github.com/nektos/act) [![awesome-runners](https://img.shields.io/badge/listed%20on-awesome--runners-blue.svg)](https://github.com/jonico/awesome-runners)

> "Think globally, `act` locally"

Run your [GitHub Actions](https://developer.github.com/actions/) locally! Why would you want to do this? Two reasons:

- **Fast Feedback** - Rather than having to commit/push every time you want to test out the changes you are making to your `.github/workflows/` files (or for any changes to embedded GitHub actions), you can use `act` to run the actions locally. The [environment variables](https://help.github.com/en/actions/configuring-and-managing-workflows/using-environment-variables#default-environment-variables) and [filesystem](https://help.github.com/en/actions/reference/virtual-environments-for-github-hosted-runners#filesystems-on-github-hosted-runners) are all configured to match what GitHub provides.
- **Local Task Runner** - I love [make](<https://en.wikipedia.org/wiki/Make_(software)>). However, I also hate repeating myself. With `act`, you can use the GitHub Actions defined in your `.github/workflows/` to replace your `Makefile`!

# How Does It Work?

When you run `act` it reads in your GitHub Actions from `.github/workflows/` and determines the set of actions that need to be run. It uses the Docker API to either pull or build the necessary images, as defined in your workflow files and finally determines the execution path based on the dependencies that were defined. Once it has the execution path, it then uses the Docker API to run containers for each action based on the images prepared earlier. The [environment variables](https://help.github.com/en/actions/configuring-and-managing-workflows/using-environment-variables#default-environment-variables) and [filesystem](https://docs.github.com/en/actions/using-github-hosted-runners/about-github-hosted-runners#file-systems) are all configured to match what GitHub provides.

Let's see it in action with a [sample repo](https://github.com/cplee/github-actions-demo)!

![Demo](https://github.com/nektos/act/wiki/quickstart/act-quickstart-2.gif)

# Installation

## Necessary prerequisites for running `act`

`act` depends on `docker` to run workflows.

If you are using macOS, please be sure to follow the steps outlined in [Docker Docs for how to install Docker Desktop for Mac](https://docs.docker.com/docker-for-mac/install/).

If you are using Windows, please follow steps for [installing Docker Desktop on Windows](https://docs.docker.com/docker-for-windows/install/).

If you are using Linux, you will need to [install Docker Engine](https://docs.docker.com/engine/install/).

`act` is currently not supported with `podman` or other container backends (it might work, but it's not guaranteed). Please see [#303](https://github.com/nektos/act/issues/303) for updates.

## Installation through package managers

### [Homebrew](https://brew.sh/) (Linux/macOS)

[![homebrew version](https://img.shields.io/homebrew/v/act)](https://github.com/Homebrew/homebrew-core/blob/master/Formula/act.rb)

```shell
brew install act
```

or if you want to install version based on latest commit, you can run below (it requires compiler to be installed but Homebrew will suggest you how to install it, if you don't have it):

```shell
brew install act --HEAD
```

### [MacPorts](https://www.macports.org) (macOS)

[![MacPorts package](https://repology.org/badge/version-for-repo/macports/act-run-github-actions.svg)](https://repology.org/project/act-run-github-actions/versions)

```shell
sudo port install act
```

### [Chocolatey](https://chocolatey.org/) (Windows)

[![choco-shield](https://img.shields.io/chocolatey/v/act-cli)](https://community.chocolatey.org/packages/act-cli)

```shell
choco install act-cli
```

### [Scoop](https://scoop.sh/) (Windows)

[![scoop-shield](https://img.shields.io/scoop/v/act)](https://github.com/ScoopInstaller/Main/blob/master/bucket/act.json)

```shell
scoop install act
```

### [Winget](https://learn.microsoft.com/en-us/windows/package-manager/) (Windows)

[![Winget package](https://repology.org/badge/version-for-repo/winget/act-run-github-actions.svg)](https://repology.org/project/act-run-github-actions/versions)

```shell
winget install nektos.act
```

### [AUR](https://aur.archlinux.org/packages/act/) (Linux)

[![aur-shield](https://img.shields.io/aur/version/act)](https://aur.archlinux.org/packages/act/)

```shell
yay -Syu act
```

### [COPR](https://copr.fedorainfracloud.org/coprs/rubemlrm/act-cli/) (Linux)

```shell
dnf copr enable rubemlrm/act-cli
dnf install act-cli
```

### [Nix](https://nixos.org) (Linux/macOS)

[Nix recipe](https://github.com/NixOS/nixpkgs/blob/master/pkgs/development/tools/misc/act/default.nix)

Global install:

```sh
nix-env -iA nixpkgs.act
```

or through `nix-shell`:

```sh
nix-shell -p act
```

Using the latest [Nix command](https://nixos.wiki/wiki/Nix_command), you can run directly :

```sh
nix run nixpkgs#act
```

## Installation as GitHub CLI extension

Act can be installed as a [GitHub CLI](https://cli.github.com/) extension:

```sh
<<<<<<< HEAD
gh extension install nektos/gh-act
=======
gh extension install https://github.com/nektos/gh-act
>>>>>>> 17bf4fc5
```

## Other install options

### Bash script

Run this command in your terminal:

```shell
curl -s https://raw.githubusercontent.com/nektos/act/master/install.sh | sudo bash
```

### Manual download

Download the [latest release](https://github.com/nektos/act/releases/latest) and add the path to your binary into your PATH.

# Example commands

```sh
# Command structure:
act [<event>] [options]
If no event name passed, will default to "on: push"
If actions handles only one event it will be used as default instead of "on: push"

# List all actions for all events:
act -l

# List the actions for a specific event:
act workflow_dispatch -l

# List the actions for a specific job:
act -j test -l

# Run the default (`push`) event:
act

# Run a specific event:
act pull_request

# Run a specific job:
act -j test

<<<<<<< HEAD
=======
# Collect artifacts to the /tmp/artifacts folder:
act --artifact-server-path /tmp/artifacts

>>>>>>> 17bf4fc5
# Run a job in a specific workflow (useful if you have duplicate job names)
act -j lint -W .github/workflows/checks.yml

# Run in dry-run mode:
act -n

# Enable verbose-logging (can be used with any of the above commands)
act -v
```

## First `act` run

When running `act` for the first time, it will ask you to choose image to be used as default.
It will save that information to `~/.actrc`, please refer to [Configuration](#configuration) for more information about `.actrc` and to [Runners](#runners) for information about used/available Docker images.

## `GITHUB_TOKEN`

GitHub [automatically provides](https://docs.github.com/en/actions/security-guides/automatic-token-authentication#about-the-github_token-secret) a `GITHUB_TOKEN` secret when running workflows inside GitHub.

If your workflow depends on this token, you need to create a [personal access token](https://docs.github.com/en/authentication/keeping-your-account-and-data-secure/creating-a-personal-access-token) and pass it to `act` as a secret:

```bash
act -s GITHUB_TOKEN=[insert token or leave blank and omit equals for secure input]
```

If [GitHub CLI](https://cli.github.com/) is installed, the [`gh auth token`](https://cli.github.com/manual/gh_auth_token) command can be used to automatically pass the token to act

```bash
act -s GITHUB_TOKEN="$(gh auth token)"
```

**WARNING**: `GITHUB_TOKEN` will be logged in shell history if not inserted through secure input or (depending on your shell config) the command is prefixed with a whitespace.

# Known Issues

## Services

Services are not currently supported but are being worked on. See: [#173](https://github.com/nektos/act/issues/173)

## `MODULE_NOT_FOUND`

A `MODULE_NOT_FOUND` during `docker cp` command [#228](https://github.com/nektos/act/issues/228) can happen if you are relying on local changes that have not been pushed. This can get triggered if the action is using a path, like:

```yaml
- name: test action locally
  uses: ./
```

In this case, you _must_ use `actions/checkout@v2` with a path that _has the same name as your repository_. If your repository is called _my-action_, then your checkout step would look like:

```yaml
steps:
  - name: Checkout
    uses: actions/checkout@v2
    with:
      path: "my-action"
```

If the `path:` value doesn't match the name of the repository, a `MODULE_NOT_FOUND` will be thrown.

## `docker context` support

The current `docker context` isn't respected ([#583](https://github.com/nektos/act/issues/583)).

You can work around this by setting `DOCKER_HOST` before running `act`, with e.g:

```bash
export DOCKER_HOST=$(docker context inspect --format '{{.Endpoints.docker.Host}}')
```

# Runners

GitHub Actions offers managed [virtual environments](https://help.github.com/en/actions/reference/virtual-environments-for-github-hosted-runners) for running workflows. In order for `act` to run your workflows locally, it must run a container for the runner defined in your workflow file. Here are the images that `act` uses for each runner type and size:

| GitHub Runner   | Micro Docker Image               | Medium Docker Image                               | Large Docker Image                                 |
| --------------- | -------------------------------- | ------------------------------------------------- | -------------------------------------------------- |
| `ubuntu-latest` | [`node:16-buster-slim`][micro]   | [`catthehacker/ubuntu:act-latest`][docker_images] | [`catthehacker/ubuntu:full-latest`][docker_images] |
| `ubuntu-22.04`  | [`node:16-bullseye-slim`][micro] | [`catthehacker/ubuntu:act-22.04`][docker_images]  | `unavailable`                                      |
| `ubuntu-20.04`  | [`node:16-buster-slim`][micro]   | [`catthehacker/ubuntu:act-20.04`][docker_images]  | [`catthehacker/ubuntu:full-20.04`][docker_images]  |
| `ubuntu-18.04`  | [`node:16-buster-slim`][micro]   | [`catthehacker/ubuntu:act-18.04`][docker_images]  | [`catthehacker/ubuntu:full-18.04`][docker_images]  |

[micro]: https://hub.docker.com/_/buildpack-deps
[docker_images]: https://github.com/catthehacker/docker_images

Windows and macOS based platforms are currently **unsupported and won't work** (see issue [#97](https://github.com/nektos/act/issues/97))

## Please see [IMAGES.md](./IMAGES.md) for more information about the Docker images that can be used with `act`

## Default runners are intentionally incomplete

These default images do **not** contain **all** the tools that GitHub Actions offers by default in their runners.
Many things can work improperly or not at all while running those image.
Additionally, some software might still not work even if installed properly, since GitHub Actions are running in fully virtualized machines while `act` is using Docker containers (e.g. Docker does not support running `systemd`).
In case of any problems [please create issue](https://github.com/nektos/act/issues/new/choose) in respective repository (issues with `act` in this repository, issues with `nektos/act-environments-ubuntu:18.04` in [`nektos/act-environments`](https://github.com/nektos/act-environments) and issues with any image from user `catthehacker` in [`catthehacker/docker_images`](https://github.com/catthehacker/docker_images))

## Alternative runner images

If you need an environment that works just like the corresponding GitHub runner then consider using an image provided by [nektos/act-environments](https://github.com/nektos/act-environments):

- [`nektos/act-environments-ubuntu:18.04`](https://hub.docker.com/r/nektos/act-environments-ubuntu/tags) - built from the Packer file GitHub uses in [actions/virtual-environments](https://github.com/actions/runner).

:warning: :elephant: `*** WARNING - this image is >18GB 😱***`

- [`catthehacker/ubuntu:full-*`](https://github.com/catthehacker/docker_images/pkgs/container/ubuntu) - built from Packer template provided by GitHub, see [catthehacker/virtual-environments-fork](https://github.com/catthehacker/virtual-environments-fork) or [catthehacker/docker_images](https://github.com/catthehacker/docker_images) for more information

## Using local runner images

The `--pull` flag is set to true by default due to a breaking on older default docker images. This would pull the docker image everytime act is executed.

Set `--pull` to false if a local docker image is needed
```sh
  act --pull=false
```

## Use an alternative runner image

To use a different image for the runner, use the `-P` option.

```sh
act -P <platform>=<docker-image>
```

If your workflow uses `ubuntu-18.04`, consider below line as an example for changing Docker image used to run that workflow:

```sh
act -P ubuntu-18.04=nektos/act-environments-ubuntu:18.04
```

If you use multiple platforms in your workflow, you have to specify them to change which image is used.
For example, if your workflow uses `ubuntu-18.04`, `ubuntu-16.04` and `ubuntu-latest`, specify all platforms like below

```sh
act -P ubuntu-18.04=nektos/act-environments-ubuntu:18.04 -P ubuntu-latest=ubuntu:latest -P ubuntu-16.04=node:16-buster-slim
```

# Secrets

To run `act` with secrets, you can enter them interactively, supply them as environment variables or load them from a file. The following options are available for providing secrets:

- `act -s MY_SECRET=somevalue` - use `somevalue` as the value for `MY_SECRET`.
- `act -s MY_SECRET` - check for an environment variable named `MY_SECRET` and use it if it exists. If the environment variable is not defined, prompt the user for a value.
- `act --secret-file my.secrets` - load secrets values from `my.secrets` file.
  - secrets file format is the same as `.env` format

# Configuration

You can provide default configuration flags to `act` by either creating a `./.actrc` or a `~/.actrc` file. Any flags in the files will be applied before any flags provided directly on the command line. For example, a file like below will always use the `nektos/act-environments-ubuntu:18.04` image for the `ubuntu-latest` runner:

```sh
# sample .actrc file
-P ubuntu-latest=nektos/act-environments-ubuntu:18.04
```

Additionally, act supports loading environment variables from an `.env` file. The default is to look in the working directory for the file but can be overridden by:

```sh
act --env-file my.env
```

`.env`:

```env
MY_ENV_VAR=MY_ENV_VAR_VALUE
MY_2ND_ENV_VAR="my 2nd env var value"
```

# Skipping jobs

You cannot use the `env` context in job level if conditions, but you can add a custom event property to the `github` context. You can use this method also on step level if conditions.

```yml
on: push
jobs:
  deploy:
    if: ${{ !github.event.act }} # skip during local actions testing
    runs-on: ubuntu-latest
    steps:
    - run: exit 0
```

And use this `event.json` file with act otherwise the Job will run:

```json
{
    "act": true
}
```

Run act like

```sh
act -e event.json
```

_Hint: you can add / append `-e event.json` as a line into `./.actrc`_

# Skipping steps

Act adds a special environment variable `ACT` that can be used to skip a step that you
don't want to run locally. E.g. a step that posts a Slack message or bumps a version number.
**You cannot use this method in job level if conditions, see [Skipping jobs](#skipping-jobs)**

```yml
- name: Some step
  if: ${{ !env.ACT }}
  run: |
    ...
```

# Events

Every [GitHub event](https://developer.github.com/v3/activity/events/types) is accompanied by a payload. You can provide these events in JSON format with the `--eventpath` to simulate specific GitHub events kicking off an action. For example:

```json
{
  "pull_request": {
    "head": {
      "ref": "sample-head-ref"
    },
    "base": {
      "ref": "sample-base-ref"
    }
  }
}
```

```sh
act pull_request -e pull-request.json
```

Act will properly provide `github.head_ref` and `github.base_ref` to the action as expected.

# Pass Inputs to Manually Triggered Workflows

Example workflow file

```yaml
on:
  workflow_dispatch:
    inputs:
      NAME:
        description: "A random input name for the workflow"
        type: string
      SOME_VALUE:
        description: "Some other input to pass"
        type: string

jobs:
  test:
    name: Test
    runs-on: ubuntu-latest

    steps:
      - name: Test with inputs
        run: |
          echo "Hello ${{ github.event.inputs.NAME }} and ${{ github.event.inputs.SOME_VALUE }}!"
```

## via input or input-file flag

- `act --input NAME=somevalue` - use `somevalue` as the value for `NAME` input.
- `act --input-file my.input` - load input values from `my.input` file.
  - input file format is the same as `.env` format

## via JSON

Example JSON payload file conveniently named `payload.json`

```json
{
  "inputs": {
    "NAME": "Manual Workflow",
    "SOME_VALUE": "ABC"
  }
}
```

Command for triggering the workflow

```sh
act workflow_dispatch -e payload.json
```

# GitHub Enterprise

Act supports using and authenticating against private GitHub Enterprise servers.
To use your custom GHE server, set the CLI flag `--github-instance` to your hostname (e.g. `github.company.com`).

Please note that if your GHE server requires authentication, we will use the secret provided via `GITHUB_TOKEN`.

Please also see the [official documentation for GitHub actions on GHE](https://docs.github.com/en/enterprise-server@3.0/admin/github-actions/about-using-actions-in-your-enterprise) for more information on how to use actions.

# Support

Need help? Ask on [Gitter](https://gitter.im/nektos/act)!

# Contributing

Want to contribute to act? Awesome! Check out the [contributing guidelines](CONTRIBUTING.md) to get involved.

## Manually building from source

- Install Go tools 1.20+ - (<https://golang.org/doc/install>)
- Clone this repo `git clone git@github.com:nektos/act.git`
- Run unit tests with `make test`
- Build and install: `make install`<|MERGE_RESOLUTION|>--- conflicted
+++ resolved
@@ -121,11 +121,7 @@
 Act can be installed as a [GitHub CLI](https://cli.github.com/) extension:
 
 ```sh
-<<<<<<< HEAD
-gh extension install nektos/gh-act
-=======
 gh extension install https://github.com/nektos/gh-act
->>>>>>> 17bf4fc5
 ```
 
 ## Other install options
@@ -168,12 +164,9 @@
 # Run a specific job:
 act -j test
 
-<<<<<<< HEAD
-=======
 # Collect artifacts to the /tmp/artifacts folder:
 act --artifact-server-path /tmp/artifacts
 
->>>>>>> 17bf4fc5
 # Run a job in a specific workflow (useful if you have duplicate job names)
 act -j lint -W .github/workflows/checks.yml
 
