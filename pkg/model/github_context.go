--- conflicted
+++ resolved
@@ -210,44 +210,4 @@
 			ghc.HeadRef = asString(nestedMapLookup(ghc.Event, "pull_request", "head", "ref"))
 		}
 	}
-<<<<<<< HEAD
-}
-
-func (ghc *GithubContext) SetAuto(k string, v string) {
-	switch k {
-	case "github.actor":
-		ghc.Actor = v
-		break
-	case "github.repository":
-		ghc.Repository = v
-		break
-	case "github.event_name":
-		ghc.EventName = v
-		break
-	case "github.sha":
-		ghc.Sha = v
-		break
-	case "github.ref":
-		ghc.Ref = v
-		break
-	case "github.ref_name":
-		ghc.RefName = v
-		break
-	case "github.ref_type":
-		ghc.RefType = v
-		break
-	case "github.head_ref":
-		ghc.HeadRef = v
-		break
-	case "github.base_ref":
-		ghc.BaseRef = v
-		break
-	case "github.repository_owner":
-		ghc.RepositoryOwner = v
-		break
-	default:
-		return
-	}
-=======
->>>>>>> 17bf4fc5
 }