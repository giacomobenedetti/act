--- conflicted
+++ resolved
@@ -165,16 +165,14 @@
 	}
 
 	var val map[string]yaml.Node
-	err := w.RawOn.Decode(&val)
-	if err != nil {
-		log.Fatal(err)
+	if !decodeNode(w.RawOn, &val) {
+		return nil
 	}
 
 	var config WorkflowCall
 	node := val["workflow_call"]
-	err = node.Decode(&config)
-	if err != nil {
-		log.Fatal(err)
+	if !decodeNode(node, &config) {
+		return nil
 	}
 
 	return &config
@@ -258,14 +256,8 @@
 	}
 
 	var val string
-<<<<<<< HEAD
-	err := j.RawSecrets.Decode(&val)
-	if err != nil {
-		log.Fatal(err)
-=======
 	if !decodeNode(j.RawSecrets, &val) {
 		return false
->>>>>>> 17bf4fc5
 	}
 
 	return val == "inherit"
@@ -277,14 +269,8 @@
 	}
 
 	var val map[string]string
-<<<<<<< HEAD
-	err := j.RawSecrets.Decode(&val)
-	if err != nil {
-		log.Fatal(err)
-=======
 	if !decodeNode(j.RawSecrets, &val) {
 		return nil
->>>>>>> 17bf4fc5
 	}
 
 	return val
