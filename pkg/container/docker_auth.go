//go:build !(WITHOUT_DOCKER || !(linux || darwin || windows))

package container

import (
	"context"
	"strings"

	"github.com/docker/cli/cli/config"
	"github.com/docker/cli/cli/config/credentials"
	"github.com/docker/docker/api/types/registry"
	"github.com/nektos/act/pkg/common"
)

func LoadDockerAuthConfig(ctx context.Context, image string) (registry.AuthConfig, error) {
	logger := common.Logger(ctx)
	config, err := config.Load(config.Dir())
	if err != nil {
		logger.Warnf("Could not load docker config: %v", err)
		return registry.AuthConfig{}, err
	}

	if !config.ContainsAuth() {
		config.CredentialsStore = credentials.DetectDefaultStore(config.CredentialsStore)
	}

	hostName := "index.docker.io"
	index := strings.IndexRune(image, '/')
	if index > -1 && (strings.ContainsAny(image[:index], ".:") || image[:index] == "localhost") {
		hostName = image[:index]
	}

	authConfig, err := config.GetAuthConfig(hostName)
	if err != nil {
		logger.Warnf("Could not get auth config from docker config: %v", err)
		return registry.AuthConfig{}, err
	}

	return registry.AuthConfig(authConfig), nil
}

func LoadDockerAuthConfigs(ctx context.Context) map[string]registry.AuthConfig {
	logger := common.Logger(ctx)
	config, err := config.Load(config.Dir())
	if err != nil {
		logger.Warnf("Could not load docker config: %v", err)
		return nil
	}

	if !config.ContainsAuth() {
		config.CredentialsStore = credentials.DetectDefaultStore(config.CredentialsStore)
	}

	creds, _ := config.GetAllCredentials()
	authConfigs := make(map[string]registry.AuthConfig, len(creds))
	for k, v := range creds {
		authConfigs[k] = registry.AuthConfig(v)
	}

<<<<<<< HEAD
	return types.AuthConfig(authConfig), nil
}

func LoadDockerAuthConfigs(ctx context.Context) map[string]types.AuthConfig {
	logger := common.Logger(ctx)
	config, err := config.Load(config.Dir())
	if err != nil {
		logger.Warnf("Could not load docker config: %v", err)
		return nil
	}

	if !config.ContainsAuth() {
		config.CredentialsStore = credentials.DetectDefaultStore(config.CredentialsStore)
	}

	creds, _ := config.GetAllCredentials()
	authConfigs := make(map[string]types.AuthConfig, len(creds))
	for k, v := range creds {
		authConfigs[k] = types.AuthConfig(v)
	}

=======
>>>>>>> 17bf4fc5
	return authConfigs
}<|MERGE_RESOLUTION|>--- conflicted
+++ resolved
@@ -57,8 +57,7 @@
 		authConfigs[k] = registry.AuthConfig(v)
 	}
 
-<<<<<<< HEAD
-	return types.AuthConfig(authConfig), nil
+	return authConfigs
 }
 
 func LoadDockerAuthConfigs(ctx context.Context) map[string]types.AuthConfig {
@@ -79,7 +78,5 @@
 		authConfigs[k] = types.AuthConfig(v)
 	}
 
-=======
->>>>>>> 17bf4fc5
 	return authConfigs
 }