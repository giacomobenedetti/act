package artifacts

import (
	"context"
	"encoding/json"
	"fmt"
	"net/http"
	"net/http/httptest"
	"os"
	"path"
	"path/filepath"
	"strings"
	"testing"
	"testing/fstest"

	"github.com/julienschmidt/httprouter"
	log "github.com/sirupsen/logrus"
	"github.com/stretchr/testify/assert"

	"github.com/nektos/act/pkg/model"
	"github.com/nektos/act/pkg/runner"
)

type writableMapFile struct {
	fstest.MapFile
}

func (f *writableMapFile) Write(data []byte) (int, error) {
	f.Data = data
	return len(data), nil
}

func (f *writableMapFile) Close() error {
	return nil
}

type writeMapFS struct {
	fstest.MapFS
}

func (fsys writeMapFS) OpenWritable(name string) (WritableFile, error) {
	var file = &writableMapFile{
		MapFile: fstest.MapFile{
			Data: []byte("content2"),
		},
	}
	fsys.MapFS[name] = &file.MapFile

	return file, nil
}

func (fsys writeMapFS) OpenAppendable(name string) (WritableFile, error) {
	var file = &writableMapFile{
		MapFile: fstest.MapFile{
			Data: []byte("content2"),
		},
	}
	fsys.MapFS[name] = &file.MapFile

	return file, nil
}

func TestNewArtifactUploadPrepare(t *testing.T) {
	assert := assert.New(t)

	var memfs = fstest.MapFS(map[string]*fstest.MapFile{})

	router := httprouter.New()
	uploads(router, "artifact/server/path", writeMapFS{memfs})

	req, _ := http.NewRequest("POST", "http://localhost/_apis/pipelines/workflows/1/artifacts", nil)
	rr := httptest.NewRecorder()

	router.ServeHTTP(rr, req)

	if status := rr.Code; status != http.StatusOK {
		assert.Fail("Wrong status")
	}

	response := FileContainerResourceURL{}
	err := json.Unmarshal(rr.Body.Bytes(), &response)
	if err != nil {
		panic(err)
	}

	assert.Equal("http://localhost/upload/1", response.FileContainerResourceURL)
}

func TestArtifactUploadBlob(t *testing.T) {
	assert := assert.New(t)

	var memfs = fstest.MapFS(map[string]*fstest.MapFile{})

	router := httprouter.New()
	uploads(router, "artifact/server/path", writeMapFS{memfs})

	req, _ := http.NewRequest("PUT", "http://localhost/upload/1?itemPath=some/file", strings.NewReader("content"))
	rr := httptest.NewRecorder()

	router.ServeHTTP(rr, req)

	if status := rr.Code; status != http.StatusOK {
		assert.Fail("Wrong status")
	}

	response := ResponseMessage{}
	err := json.Unmarshal(rr.Body.Bytes(), &response)
	if err != nil {
		panic(err)
	}

	assert.Equal("success", response.Message)
	assert.Equal("content", string(memfs["artifact/server/path/1/some/file"].Data))
}

func TestFinalizeArtifactUpload(t *testing.T) {
	assert := assert.New(t)

	var memfs = fstest.MapFS(map[string]*fstest.MapFile{})

	router := httprouter.New()
	uploads(router, "artifact/server/path", writeMapFS{memfs})

	req, _ := http.NewRequest("PATCH", "http://localhost/_apis/pipelines/workflows/1/artifacts", nil)
	rr := httptest.NewRecorder()

	router.ServeHTTP(rr, req)

	if status := rr.Code; status != http.StatusOK {
		assert.Fail("Wrong status")
	}

	response := ResponseMessage{}
	err := json.Unmarshal(rr.Body.Bytes(), &response)
	if err != nil {
		panic(err)
	}

	assert.Equal("success", response.Message)
}

func TestListArtifacts(t *testing.T) {
	assert := assert.New(t)

	var memfs = fstest.MapFS(map[string]*fstest.MapFile{
		"artifact/server/path/1/file.txt": {
			Data: []byte(""),
		},
	})

	router := httprouter.New()
	downloads(router, "artifact/server/path", memfs)

	req, _ := http.NewRequest("GET", "http://localhost/_apis/pipelines/workflows/1/artifacts", nil)
	rr := httptest.NewRecorder()

	router.ServeHTTP(rr, req)

	if status := rr.Code; status != http.StatusOK {
		assert.FailNow(fmt.Sprintf("Wrong status: %d", status))
	}

	response := NamedFileContainerResourceURLResponse{}
	err := json.Unmarshal(rr.Body.Bytes(), &response)
	if err != nil {
		panic(err)
	}

	assert.Equal(1, response.Count)
	assert.Equal("file.txt", response.Value[0].Name)
	assert.Equal("http://localhost/download/1", response.Value[0].FileContainerResourceURL)
}

func TestListArtifactContainer(t *testing.T) {
	assert := assert.New(t)

	var memfs = fstest.MapFS(map[string]*fstest.MapFile{
		"artifact/server/path/1/some/file": {
			Data: []byte(""),
		},
	})

	router := httprouter.New()
	downloads(router, "artifact/server/path", memfs)

	req, _ := http.NewRequest("GET", "http://localhost/download/1?itemPath=some/file", nil)
	rr := httptest.NewRecorder()

	router.ServeHTTP(rr, req)

	if status := rr.Code; status != http.StatusOK {
		assert.FailNow(fmt.Sprintf("Wrong status: %d", status))
	}

	response := ContainerItemResponse{}
	err := json.Unmarshal(rr.Body.Bytes(), &response)
	if err != nil {
		panic(err)
	}

	assert.Equal(1, len(response.Value))
	assert.Equal("some/file", response.Value[0].Path)
	assert.Equal("file", response.Value[0].ItemType)
	assert.Equal("http://localhost/artifact/1/some/file/.", response.Value[0].ContentLocation)
}

func TestDownloadArtifactFile(t *testing.T) {
	assert := assert.New(t)

	var memfs = fstest.MapFS(map[string]*fstest.MapFile{
		"artifact/server/path/1/some/file": {
			Data: []byte("content"),
		},
	})

	router := httprouter.New()
	downloads(router, "artifact/server/path", memfs)

	req, _ := http.NewRequest("GET", "http://localhost/artifact/1/some/file", nil)
	rr := httptest.NewRecorder()

	router.ServeHTTP(rr, req)

	if status := rr.Code; status != http.StatusOK {
		assert.FailNow(fmt.Sprintf("Wrong status: %d", status))
	}

	data := rr.Body.Bytes()

	assert.Equal("content", string(data))
}

type TestJobFileInfo struct {
	workdir               string
	workflowPath          string
	eventName             string
	errorMessage          string
	platforms             map[string]string
	containerArchitecture string
}

<<<<<<< HEAD
var artifactsPath = path.Join(os.TempDir(), "test-artifacts")
var artifactsAddr = "127.0.0.1"
var artifactsPort = "12345"
=======
var (
	artifactsPath = path.Join(os.TempDir(), "test-artifacts")
	artifactsAddr = "127.0.0.1"
	artifactsPort = "12345"
)
>>>>>>> 17bf4fc5

func TestArtifactFlow(t *testing.T) {
	if testing.Short() {
		t.Skip("skipping integration test")
	}

	ctx := context.Background()

	cancel := Serve(ctx, artifactsPath, artifactsAddr, artifactsPort)
	defer cancel()

	platforms := map[string]string{
		"ubuntu-latest": "node:16-buster", // Don't use node:16-buster-slim because it doesn't have curl command, which is used in the tests
	}

	tables := []TestJobFileInfo{
		{"testdata", "upload-and-download", "push", "", platforms, ""},
		{"testdata", "GHSL-2023-004", "push", "", platforms, ""},
	}
	log.SetLevel(log.DebugLevel)

	for _, table := range tables {
		runTestJobFile(ctx, t, table)
	}
}

func runTestJobFile(ctx context.Context, t *testing.T, tjfi TestJobFileInfo) {
	t.Run(tjfi.workflowPath, func(t *testing.T) {
		fmt.Printf("::group::%s\n", tjfi.workflowPath)

		if err := os.RemoveAll(artifactsPath); err != nil {
			panic(err)
		}

		workdir, err := filepath.Abs(tjfi.workdir)
		assert.Nil(t, err, workdir)
		fullWorkflowPath := filepath.Join(workdir, tjfi.workflowPath)
		runnerConfig := &runner.Config{
			Workdir:               workdir,
			BindWorkdir:           false,
			EventName:             tjfi.eventName,
			Platforms:             tjfi.platforms,
			ReuseContainers:       false,
			ContainerArchitecture: tjfi.containerArchitecture,
			GitHubInstance:        "github.com",
			ArtifactServerPath:    artifactsPath,
			ArtifactServerAddr:    artifactsAddr,
			ArtifactServerPort:    artifactsPort,
		}

		runner, err := runner.New(runnerConfig)
		assert.Nil(t, err, tjfi.workflowPath)

		planner, err := model.NewWorkflowPlanner(fullWorkflowPath, true)
		assert.Nil(t, err, fullWorkflowPath)

		plan, err := planner.PlanEvent(tjfi.eventName)
		if err == nil {
			err = runner.NewPlanExecutor(plan)(ctx)
			if tjfi.errorMessage == "" {
				assert.Nil(t, err, fullWorkflowPath)
			} else {
				assert.Error(t, err, tjfi.errorMessage)
			}
		} else {
			assert.Nil(t, plan)
		}

		fmt.Println("::endgroup::")
	})
}

func TestMkdirFsImplSafeResolve(t *testing.T) {
	assert := assert.New(t)

	baseDir := "/foo/bar"

	tests := map[string]struct {
		input string
		want  string
	}{
		"simple":         {input: "baz", want: "/foo/bar/baz"},
		"nested":         {input: "baz/blue", want: "/foo/bar/baz/blue"},
		"dots in middle": {input: "baz/../../blue", want: "/foo/bar/blue"},
		"leading dots":   {input: "../../parent", want: "/foo/bar/parent"},
		"root path":      {input: "/root", want: "/foo/bar/root"},
		"root":           {input: "/", want: "/foo/bar"},
		"empty":          {input: "", want: "/foo/bar"},
	}

	for name, tc := range tests {
		t.Run(name, func(t *testing.T) {
			assert.Equal(tc.want, safeResolve(baseDir, tc.input))
		})
	}
}

func TestDownloadArtifactFileUnsafePath(t *testing.T) {
	assert := assert.New(t)

	var memfs = fstest.MapFS(map[string]*fstest.MapFile{
		"artifact/server/path/some/file": {
			Data: []byte("content"),
		},
	})

	router := httprouter.New()
	downloads(router, "artifact/server/path", memfs)

	req, _ := http.NewRequest("GET", "http://localhost/artifact/2/../../some/file", nil)
	rr := httptest.NewRecorder()

	router.ServeHTTP(rr, req)

	if status := rr.Code; status != http.StatusOK {
		assert.FailNow(fmt.Sprintf("Wrong status: %d", status))
	}

	data := rr.Body.Bytes()

	assert.Equal("content", string(data))
}

func TestArtifactUploadBlobUnsafePath(t *testing.T) {
	assert := assert.New(t)

	var memfs = fstest.MapFS(map[string]*fstest.MapFile{})

	router := httprouter.New()
	uploads(router, "artifact/server/path", writeMapFS{memfs})

	req, _ := http.NewRequest("PUT", "http://localhost/upload/1?itemPath=../../some/file", strings.NewReader("content"))
	rr := httptest.NewRecorder()

	router.ServeHTTP(rr, req)

	if status := rr.Code; status != http.StatusOK {
		assert.Fail("Wrong status")
	}

	response := ResponseMessage{}
	err := json.Unmarshal(rr.Body.Bytes(), &response)
	if err != nil {
		panic(err)
	}

	assert.Equal("success", response.Message)
	assert.Equal("content", string(memfs["artifact/server/path/1/some/file"].Data))
}<|MERGE_RESOLUTION|>--- conflicted
+++ resolved
@@ -239,17 +239,11 @@
 	containerArchitecture string
 }
 
-<<<<<<< HEAD
-var artifactsPath = path.Join(os.TempDir(), "test-artifacts")
-var artifactsAddr = "127.0.0.1"
-var artifactsPort = "12345"
-=======
 var (
 	artifactsPath = path.Join(os.TempDir(), "test-artifacts")
 	artifactsAddr = "127.0.0.1"
 	artifactsPort = "12345"
 )
->>>>>>> 17bf4fc5
 
 func TestArtifactFlow(t *testing.T) {
 	if testing.Short() {
