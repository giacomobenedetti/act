--- conflicted
+++ resolved
@@ -79,10 +79,7 @@
 		// but required to interpolate/evaluate the step outputs on the job
 		Steps:    rc.getStepsContext(),
 		Secrets:  getWorkflowSecrets(ctx, rc),
-<<<<<<< HEAD
-=======
 		Vars:     getWorkflowVars(ctx, rc),
->>>>>>> 17bf4fc5
 		Strategy: strategy,
 		Matrix:   rc.Matrix,
 		Needs:    using,
@@ -147,10 +144,7 @@
 		Job:      rc.getJobContext(),
 		Steps:    rc.getStepsContext(),
 		Secrets:  getWorkflowSecrets(ctx, rc),
-<<<<<<< HEAD
-=======
 		Vars:     getWorkflowVars(ctx, rc),
->>>>>>> 17bf4fc5
 		Strategy: strategy,
 		Matrix:   rc.Matrix,
 		Needs:    using,
@@ -543,11 +537,8 @@
 	}
 
 	return rc.Config.Secrets
-<<<<<<< HEAD
-=======
 }
 
 func getWorkflowVars(_ context.Context, rc *RunContext) map[string]string {
 	return rc.Config.Vars
->>>>>>> 17bf4fc5
 }