--- conflicted
+++ resolved
@@ -270,11 +270,7 @@
 
 		rc.JobContainer = container.NewContainer(&container.NewContainerInput{
 			Cmd:         nil,
-<<<<<<< HEAD
 			// Entrypoint:  []string{"tail", "-f", "/dev/null"},
-=======
-			Entrypoint:  []string{"tail", "-f", "/dev/null"},
->>>>>>> 17bf4fc5
 			WorkingDir:  ext.ToContainerPath(rc.Config.Workdir),
 			Image:       image,
 			Username:    username,
@@ -322,8 +318,6 @@
 func (rc *RunContext) ApplyExtraPath(ctx context.Context, env *map[string]string) {
 	if rc.ExtraPath != nil && len(rc.ExtraPath) > 0 {
 		path := rc.JobContainer.GetPathVariableName()
-<<<<<<< HEAD
-=======
 		if rc.JobContainer.IsEnvironmentCaseInsensitive() {
 			// On windows system Path and PATH could also be in the map
 			for k := range *env {
@@ -333,7 +327,6 @@
 				}
 			}
 		}
->>>>>>> 17bf4fc5
 		if (*env)[path] == "" {
 			cenv := map[string]string{}
 			var cpath string
@@ -430,14 +423,9 @@
 }
 
 func (rc *RunContext) IsHostEnv(ctx context.Context) bool {
-<<<<<<< HEAD
-	image := rc.platformImage(ctx)
-	return strings.EqualFold(image, "-self-hosted")
-=======
 	platform := rc.runsOnImage(ctx)
 	image := rc.containerImage(ctx)
 	return image == "" && strings.EqualFold(platform, "-self-hosted")
->>>>>>> 17bf4fc5
 }
 
 func (rc *RunContext) stopContainer() common.Executor {
@@ -466,33 +454,21 @@
 }
 
 // Executor returns a pipeline executor for all the steps in the job
-<<<<<<< HEAD
-func (rc *RunContext) Executor() common.Executor {
-	var executor common.Executor
-
-	switch rc.Run.Job().Type() {
-=======
 func (rc *RunContext) Executor() (common.Executor, error) {
 	var executor common.Executor
 	var jobType, err = rc.Run.Job().Type()
 
 	switch jobType {
->>>>>>> 17bf4fc5
 	case model.JobTypeDefault:
 		executor = newJobExecutor(rc, &stepFactoryImpl{}, rc)
 	case model.JobTypeReusableWorkflowLocal:
 		executor = newLocalReusableWorkflowExecutor(rc)
 	case model.JobTypeReusableWorkflowRemote:
 		executor = newRemoteReusableWorkflowExecutor(rc)
-<<<<<<< HEAD
-	}
-	log.Infof("[CFG] \"Job - %s\"\n", rc.Run.JobID)
-=======
 	case model.JobTypeInvalid:
 		return nil, err
 	}
 
->>>>>>> 17bf4fc5
 	return func(ctx context.Context) error {
 		res, err := rc.isEnabled(ctx)
 		if err != nil {
@@ -555,7 +531,6 @@
 func (rc *RunContext) isEnabled(ctx context.Context) (bool, error) {
 	job := rc.Run.Job()
 	l := common.Logger(ctx)
-<<<<<<< HEAD
 	f, errFile := os.OpenFile("syncfile", os.O_APPEND|os.O_CREATE|os.O_RDWR, 0755)
 	defer f.Close()
 
@@ -582,19 +557,12 @@
 	if err != nil {
 		//f.Write([]byte(fmt.Sprintf("; failed\n")))
 		return false, fmt.Errorf("  \u274C  Error in if-expression: \"if: %s\" (%s)", job.If.Value, err)
-=======
-	runJob, runJobErr := EvalBool(ctx, rc.ExprEval, job.If.Value, exprparser.DefaultStatusCheckSuccess)
-	jobType, jobTypeErr := job.Type()
-
-	if runJobErr != nil {
-		return false, fmt.Errorf("  \u274C  Error in if-expression: \"if: %s\" (%s)", job.If.Value, runJobErr)
 	}
 
 	if jobType == model.JobTypeInvalid {
 		return false, jobTypeErr
 	} else if jobType != model.JobTypeDefault {
 		return true, nil
->>>>>>> 17bf4fc5
 	}
 
 	if !runJob {
@@ -741,7 +709,6 @@
 		}
 	}
 
-<<<<<<< HEAD
 	if ghc.BaseRef == "" && ghc.HeadRef == "" {
 		ghc.SetBaseAndHeadRef()
 	}
@@ -749,11 +716,6 @@
 	if ghc.Repository == "" && ghc.RepositoryOwner == "" {
 		ghc.SetRepositoryAndOwner(ctx, rc.Config.GitHubInstance, rc.Config.RemoteName, repoPath)
 	}
-=======
-	ghc.SetBaseAndHeadRef()
-	repoPath := rc.Config.Workdir
-	ghc.SetRepositoryAndOwner(ctx, rc.Config.GitHubInstance, rc.Config.RemoteName, repoPath)
->>>>>>> 17bf4fc5
 	if ghc.Ref == "" {
 		ghc.SetRef(ctx, rc.Config.DefaultBranch, repoPath)
 	}
@@ -761,10 +723,6 @@
 		ghc.SetSha(ctx, repoPath)
 	}
 
-<<<<<<< HEAD
-	if ghc.RefType == "" && ghc.RefName == "" {
-		ghc.SetRefTypeAndName()
-=======
 	ghc.SetRefTypeAndName()
 
 	// defaults
@@ -786,7 +744,8 @@
 	}
 	if rc.Config.Env["GITHUB_GRAPHQL_URL"] != "" {
 		ghc.GraphQLURL = rc.Config.Env["GITHUB_GRAPHQL_URL"]
->>>>>>> 17bf4fc5
+	if ghc.RefType == "" && ghc.RefName == "" {
+		ghc.SetRefTypeAndName()
 	}
 
 	return ghc
@@ -862,34 +821,9 @@
 	env["RUNNER_TRACKING_ID"] = github.RunnerTrackingID
 	env["GITHUB_BASE_REF"] = github.BaseRef
 	env["GITHUB_HEAD_REF"] = github.HeadRef
-<<<<<<< HEAD
-
-	defaultServerURL := "https://github.com"
-	defaultAPIURL := "https://api.github.com"
-	defaultGraphqlURL := "https://api.github.com/graphql"
-
-	if rc.Config.GitHubInstance != "github.com" {
-		defaultServerURL = fmt.Sprintf("https://%s", rc.Config.GitHubInstance)
-		defaultAPIURL = fmt.Sprintf("https://%s/api/v3", rc.Config.GitHubInstance)
-		defaultGraphqlURL = fmt.Sprintf("https://%s/api/graphql", rc.Config.GitHubInstance)
-	}
-
-	if env["GITHUB_SERVER_URL"] == "" {
-		env["GITHUB_SERVER_URL"] = defaultServerURL
-	}
-
-	if env["GITHUB_API_URL"] == "" {
-		env["GITHUB_API_URL"] = defaultAPIURL
-	}
-
-	if env["GITHUB_GRAPHQL_URL"] == "" {
-		env["GITHUB_GRAPHQL_URL"] = defaultGraphqlURL
-	}
-=======
 	env["GITHUB_SERVER_URL"] = github.ServerURL
 	env["GITHUB_API_URL"] = github.APIURL
 	env["GITHUB_GRAPHQL_URL"] = github.GraphQLURL
->>>>>>> 17bf4fc5
 
 	if rc.Config.ArtifactServerPath != "" {
 		setActionRuntimeVars(rc, env)
