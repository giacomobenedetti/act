--- conflicted
+++ resolved
@@ -105,15 +105,6 @@
 		rc.Masks = append(rc.Masks, compositeRC.Masks...)
 		rc.ExtraPath = compositeRC.ExtraPath
 		// compositeRC.Env is dirty, contains INPUT_ and merged step env, only rely on compositeRC.GlobalEnv
-<<<<<<< HEAD
-		for k, v := range compositeRC.GlobalEnv {
-			rc.Env[k] = v
-			if rc.GlobalEnv == nil {
-				rc.GlobalEnv = map[string]string{}
-			}
-			rc.GlobalEnv[k] = v
-		}
-=======
 		mergeIntoMap := mergeIntoMapCaseSensitive
 		if rc.JobContainer.IsEnvironmentCaseInsensitive() {
 			mergeIntoMap = mergeIntoMapCaseInsensitive
@@ -123,7 +114,6 @@
 		}
 		mergeIntoMap(rc.GlobalEnv, compositeRC.GlobalEnv)
 		mergeIntoMap(rc.Env, compositeRC.GlobalEnv)
->>>>>>> 17bf4fc5
 
 		return err
 	}
