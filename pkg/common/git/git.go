--- conflicted
+++ resolved
@@ -174,11 +174,7 @@
 	return slug, err
 }
 
-<<<<<<< HEAD
-func findGitRemoteURL(ctx context.Context, file, remoteName string) (string, error) {
-=======
 func findGitRemoteURL(_ context.Context, file, remoteName string) (string, error) {
->>>>>>> 17bf4fc5
 	repo, err := git.PlainOpenWithOptions(
 		file,
 		&git.PlainOpenOptions{
